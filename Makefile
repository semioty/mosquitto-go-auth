--- conflicted
+++ resolved
@@ -13,11 +13,8 @@
 	@go get -u github.com/smartystreets/goconvey/convey
 	@go get -u github.com/go-sql-driver/mysql
 	@go get -u github.com/mattn/go-sqlite3
-<<<<<<< HEAD
 	@go get -u go get gopkg.in/mgo.v2
-=======
 	@go get -u github.com/sirupsen/logrus
->>>>>>> cfb51172
 
 test:
 	go test ./... -v -bench=none
